--- conflicted
+++ resolved
@@ -107,11 +107,7 @@
   language=[LaTeX]TeX,
   texcsstyle=*\bfseries\color{DodgerBlue},
   morekeywords={UnitCode,UnitName,UnitURL,QuizzesURL,BreadCrumbs,BreadCrumb,Institution,Department,
-<<<<<<< HEAD
-                includegraphics, DeclareGraphicsExtensions},
-=======
                 includegraphics, DeclareGraphicsExtensions, DisplayAsImage},
->>>>>>> 48672a94
   classoffset=1,
   morekeywords={quiz, quizlist, discussion, question, choice, Choice, },
   classoffset=2,
